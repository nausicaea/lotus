---
fail_fast: true
repos:
<<<<<<< HEAD
  - repo: https://github.com/pre-commit/pre-commit-hooks
    rev: v5.0.0
    hooks:
      # These will modify code
      - id: trailing-whitespace
      - id: end-of-file-fixer

      # These will verify only
      - id: check-yaml
      - id: check-json
      - id: check-xml
      - id: check-added-large-files
      - id: check-byte-order-marker
      - id: check-case-conflict
      - id: check-executables-have-shebangs
      - id: check-shebang-scripts-are-executable
      - id: check-illegal-windows-names
      - id: check-merge-conflict
      - id: check-symlinks
      - id: destroyed-symlinks
      - id: check-vcs-permalinks
      - id: forbid-submodules

  - repo: https://github.com/doublify/pre-commit-rust
    rev: v1.0
    hooks:
      - id: fmt
      - id: cargo-check

  - repo: https://github.com/thoughtworks/talisman
    rev: v1.37.0
    hooks:
      - id: talisman-push
      - id: talisman-commit

  - repo: https://github.com/commitizen-tools/commitizen
    rev: v4.7.0
    hooks:
      - id: commitizen
=======
  - repo: local
    hooks:
      - id: cargo-nextest
        name: Cargo Nextest
        entry: cargo nextest run
        pass_filenames: false
        language: system
        types: [rust]
        stages: [pre-commit]

      - id: cargo-check
        name: Cargo Check
        entry: cargo check
        pass_filenames: false
        language: system
        types: [rust]
        stages: [pre-commit]

      - id: cargo-clippy
        name: Cargo Clippy (with warnings)
        entry: cargo clippy -- -D warnings
        pass_filenames: false
        language: system
        types: [rust]
        stages: [pre-commit]

      - id: cargo-fmt-check
        name: Cargo Format (check)
        entry: cargo fmt -- --check
        pass_filenames: false
        language: system
        types: [rust]
        stages: [pre-commit]

      - id: cargo-clippy-fix
        name: Cargo Clippy
        entry: cargo clippy --fix
        pass_filenames: false
        language: system
        types: [rust]
        stages: [pre-push]

      - id: cargo-fmt
        name: Cargo Format
        entry: cargo fmt
        pass_filenames: false
        language: system
        types: [rust]
        stages: [pre-push]
>>>>>>> 05138e1c
<|MERGE_RESOLUTION|>--- conflicted
+++ resolved
@@ -1,7 +1,6 @@
 ---
 fail_fast: true
 repos:
-<<<<<<< HEAD
   - repo: https://github.com/pre-commit/pre-commit-hooks
     rev: v5.0.0
     hooks:
@@ -25,12 +24,6 @@
       - id: check-vcs-permalinks
       - id: forbid-submodules
 
-  - repo: https://github.com/doublify/pre-commit-rust
-    rev: v1.0
-    hooks:
-      - id: fmt
-      - id: cargo-check
-
   - repo: https://github.com/thoughtworks/talisman
     rev: v1.37.0
     hooks:
@@ -41,7 +34,7 @@
     rev: v4.7.0
     hooks:
       - id: commitizen
-=======
+
   - repo: local
     hooks:
       - id: cargo-nextest
@@ -90,5 +83,4 @@
         pass_filenames: false
         language: system
         types: [rust]
-        stages: [pre-push]
->>>>>>> 05138e1c
+        stages: [pre-push]